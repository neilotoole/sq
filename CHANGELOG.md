--- conflicted
+++ resolved
@@ -26,10 +26,6 @@
 
 - [`sq version`](https://sq.io/docs/cmd/version) now honors option
   [`format.datetime`](https://sq.io/docs/config#formatdatetime) when outputting build timestamp.
-<<<<<<< HEAD
-- Fixed a fairly nasty bug that prevented correct rendering of SLQ functions nested inside
-  an expression.
-=======
 
 ### Changed
 
@@ -38,7 +34,8 @@
   when the _query vs exec_ situation is figured out. So, those two flags are now restored, in
   that their use won't cause an error, but they've been hidden from command help, and remain no-op.
 
->>>>>>> 79ab4940
+- Fixed a fairly nasty bug that prevented correct rendering of SLQ functions nested inside
+  an expression.
 
 ## [v0.43.1] - 2023-11-19
 
