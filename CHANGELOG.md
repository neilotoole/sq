# CHANGELOG

All notable changes to this project will be documented in this file.

The format is based on [Keep a Changelog](https://keepachangelog.com/en/1.0.0/),
and this project adheres to [Semantic Versioning](https://semver.org/spec/v2.0.0.html).

Breaking changes are annotated with ☢️, and alpha/beta features with 🐥.

## Upcoming

<<<<<<< HEAD
### Added

- New [SLQ](https://sq.io/docs/concepts#slq) function [`rownum()`](https://sq.io/docs/query#rownum) that returns the one-indexed
  row number of the current record.
  
  ```shell
  $ sq '.actor | rownum(), .actor_id, .first_name | order_by(.first_name)'
  rownum()  actor_id  first_name
  1         71        ADAM
  2         132       ADAM
  3         165       AL
  ```
=======
### Fixed

- [`sq version`](https://sq.io/docs/cmd/version) now honors option
  [`format.datetime`](https://sq.io/docs/config#formatdatetime) when outputting build timestamp.
>>>>>>> 0f9b5e2a

## [v0.43.1] - 2023-11-19

### Added

- Related to [#270], the output of [`sq inspect`](https://sq.io/docs/inspect) now includes the
  source's catalog (in JSON and YAML output formats).

### Fixed

- MySQL driver didn't populate all expected values for [`sq inspect --overview`](https://sq.io/docs/inspect#source-overview).

### Changed

- ☢️ Removed unused `--exec` and `--query` flags from [`sq sql`](https://sq.io/docs/cmd/sql) command.

## [v0.43.0] - 2023-11-18

### Added

- [#270]: Flag [`--src.schema`](https://sq.io/docs/cmd/sq/#override-active-schema) permits switching the source's schema (and catalog)
  for the duration of the command. The flag is supported for the
  [`sq`](https://sq.io/docs/cmd/sq#override-active-schema), [`sql`](https://sq.io/docs/cmd/sql/#active-source--schema)
  and [`inspect`](https://sq.io/docs/inspect#override-active-schema) commands.
- New SLQ functions [`catalog()`](https://sq.io/docs/query#catalog) and
  [`schema()`](https://sq.io/docs/query#schema) return the catalog and schema of the DB connection.
- The SLQ [`unique`](https://sq.io/docs/query#unique) function now has a synonym `uniq`.

### Changed

- `sq src --text` now outputs only the handle of the active source. Previously it
  also printed the driver type and short location. Instead use `sq src --text --verbose` to
  see those details.

## [v0.42.1] - 2023-09-10

### Fixed

- [#308]: Fix to allow build on [32-bit systems](https://github.com/void-linux/void-packages/pull/45023). 
  Thanks [@icp](https://github.com/icp1994).


## [v0.42.0] - 2023-08-22

### Added

- 🐥 [#279]: The SQLite [driver](https://sq.io/docs/drivers/sqlite) now has initial support
  for several SQLite [extensions](https://sq.io/docs/drivers/sqlite#extensions)
  baked in, including [Virtual Table](https://www.sqlite.org/vtab.html) and [FTS5](https://www.sqlite.org/fts5.html).
  Note that this is an early access release of extensions support. Please [open an issue](https://github.com/neilotoole/sq/issues/new/choose) if
  you discover something bad.

## [v0.41.1] - 2023-08-20

### Fixed

- `sq version` was missing a newline in its output.

## [v0.41.0] - 2023-08-20

This release is heavily focused on improvements to Microsoft Excel support.
The underlying Excel library has been changed from [`tealeg/xlsx`](https://github.com/tealeg/xlsx)
to [`qax-os/excelize`](https://github.com/qax-os/excelize), largely because
`tealeg/xlsx` is no longer actively maintained. Thus, both the [XLSX output writer](https://sq.io/docs/output/#xlsx)
and the [XLSX driver](https://sq.io/docs/drivers/xlsx) have been rewritten. There should be some performance
improvements, but it's also possible that the rewrite introduced bugs. If you
discover anything strange, please [open an issue](https://github.com/neilotoole/sq/issues/new/choose).

### Added

- [#99]: The [CSV](https://sq.io/docs/drivers/csv) and [XLSX](https://sq.io/docs/drivers/xlsx)
  drivers can now handle duplicate header column names in the ingest data.
  For example, given a CSV file:
  
  ```csv
  actor_id,first_name,actor_id
  1,PENELOPE,1
  2,NICK,2
  ```
  
  The columns will be renamed to:
  
  ```csv
  actor_id,first_name,actor_id_1
  ```
  
  The renaming behavior is controlled by a new option [`ingest.column.rename`](https://sq.io/docs/config#ingestcolumnrename)
  This new option is effectively the ingest counterpart of the existing output option
  [`result.column.rename`](https://sq.io/docs/config#resultcolumnrename).

- [#191]: The [XLSX](https://sq.io/docs/drivers/xlsx) driver now [detects](https://sq.io/docs/drivers/xlsx#header-row) header rows, like
  the CSV driver already does. Thus, you now typically don't need to specify
  the `--ingest.header` flag for Excel files. However, the option remains available
  in case `sq` can't figure it out for a particular file.

- The Excel writer has three new config options for controlling date/time output.
  Note that these format strings are distinct from [`format.datetime`](https://sq.io/docs/config#formatdatetime)
  and friends, because Excel has its own format string mechanism.
  - [`format.excel.datetime`](https://sq.io/docs/config#formatexceldatetime): Controls datetime format, e.g. `2023-08-03 16:07:01`.
  - [`format.excel.date`](https://sq.io/docs/config#formatexceldatetime): Controls date-only format, e.g. `2023-08-03`.
  - [`format.excel.time`](https://sq.io/docs/config#formatexceldatetime): Controls time-only format, e.g. `4:07 pm`.

- The ingest [kind detectors](https://sq.io/docs/detect#kinds) (e.g. for `CSV` or `XLSX`)
  now detect more [date & time formats](https://sq.io/docs/detect#datetime-formats) as `kind.Datetime`, `kind.Date`, and `kind.Time`.

- If an error occurs when the output format is `text`, a stack trace is printed
  to `stderr` when the command is executed with `--verbose` (`-v`).

- There's a new option [`error.format`](https://sq.io/docs/config#errorformat) that controls error output format independent
  of the main [`format`](https://sq.io/docs/config#format) option . The `error.format` value must be one of `text` or `json`.

### Changed

- ☢️ The default Excel date format has changed. Previously
  the format was `11/9/89`, and now it is `1989-11-09`. The same applies
  to datetimes, e.g. `11/9/1989  00:00:00` becomes `1989-11-09 00:00`.
  
  This change is made to reduce ambiguity and confusion.
  `sq` uses a [library](https://github.com/qax-os/excelize)
  to interact with Excel files, and it seems that the library chooses a particular format
  by default (`11/9/89`). There are several paths we could take here:
  
  1. Interrogate the OS, and use the OS locale date format.
  2. Stick with the library default `11/9/89`.
  3. Pick a default other than `11/9/89`.
  
  We pick the third option. The first option (locale-dependent)
  is excluded because, as a general rule, we want `sq` to produce the same 
  output regardless of locale/system settings. We exclude the second option
  because month/day confuses most of the world. Thus, we're left with picking a
  default, and `1989-11-09` is the format used in
  [RFC3339](https://datatracker.ietf.org/doc/html/rfc3339) and friends.
  
  Whether this is the correct (standard?) approach is still unclear, and
  feedback is welcome. However, the user can make use of the new config options
  ([`format.excel.datetime`](https://sq.io/docs/config#formatexceldatetime) etc.)
  to customize the format as they see fit.

- The XLSX writer now outputs header rows in **bold text**.

- ☢️ The XLSX writer now outputs blob (`bytes`) cell data as a base64-encoded string,
  instead of raw bytes.

### Fixed

- Fixed bug where source-specific config wasn't being propagated.


## [v0.40.0] - 2023-07-03

This release features a complete overhaul of the [`join`](https://sq.io/docs/query#joins)
mechanism.

### Added

- [#277]: A table selector can now have an alias. This in and of itself is not
  particularly useful, but it's a building block for [multiple joins](https://github.com/neilotoole/sq/issues/12).

  ```shell
  $ sq '@sakila | .actor:a | .a.first_name'
  ```

- New option `result.column.rename` that exposes a template used to rename
  result set column names before display. The primary use case is to de-duplicate
  columns names on a `SELECT * FROM tbl1 JOIN tbl2`, where `tbl1` and `tbl2`
  have clashing column names ([docs](https://sq.io/docs/config#resultcolumnrename)).

- [#157]: Previously only `join` (`INNER JOIN`) was available: now the rest of
  the join types such as `left_outer_join`, `cross_join`, etc. are
  implemented ([docs](https://sq.io/docs/query#join-types)).

  
### Changed

-  ☢️ [#12]: The table [join](https://sq.io/docs/query#joins) mechanism has been
   completely overhauled. Now there's support for multiple joins. See [docs](https://sq.io/docs/query#joins).

   ```shell
   # Previously, only a single join was possible
   $ sq '.actor, .film_actor | join(.actor_id)'
   
   # Now, an arbitrary number of joins
   $ sq '.actor | join(.film_actor, .actor_id) | join(.film, .film_id)'
   ```
- ☢️ The alias for `--jsonl` (JSON Lines) has been changed to `-J`.

### Fixed

- Config options weren't being propagated correctly to all parts of the code.

## [v0.39.1] - 2023-06-22

### Fixed

- Bug with `sq version` output on Windows.

## [v0.39.0] - 2023-06-22

### Added

- [#263]: `sq version` now supports `--yaml` output.
- [#263]: `sq version` now outputs host OS details with `--verbose`, `--json`
  and `--yaml` flags. The motivation behind this is bug submission: we want
  to know which OS/arch the user is on. E.g. for `sq version -j`:
```json
{
  "version": "v0.38.1",
  "commit": "eedc11ec46d1f0e78628158cc6fd58850601d701",
  "timestamp": "2023-06-21T11:41:34Z",
  "latest_version": "v0.39.0",
  "host": {
    "platform": "darwin",
    "arch": "arm64",
    "kernel": "Darwin",
    "kernel_version": "22.5.0",
    "variant": "macOS",
    "variant_version": "13.4"
  }
}
```
- [#263]: The output of `sq inspect` and `sq inspect -v` has been refactored
  significantly, and should now be easier to work with ([docs](https://sq.io/docs/inspect)).

## [v0.38.1] - 2023-06-19

### Fixed

- [#261]: The JSON writer (`--json`) could get deadlocked when a record contained
  a large amount of data, triggering an internal `Flush()` (which is mutex-guarded)
  from within the mutex-guarded `WriteRecords()` method.

## [v0.38.0] - 2023-06-18

This release has significant improvements (and breaking changes)
to SLQ (`sq`'s query language).

### Changed

- ☢️ [#254]: The formerly-implicit "WHERE" mechanism now requires an explicit `where()` function.
  This, alas, is a fairly big breaking change. But it's necessary to remove an ambiguity roadblock.
  See discussion in the [issue](https://github.com/neilotoole/sq/issues/254).

  ```shell
  # Previously
  $ sq '.actor | .actor_id <= 2'
  
  # Now
  $ sq '.actor | where(.actor_id <= 2)'
  ```
- [#256]: Column-only queries are now possible. This has the neat side effect
  that `sq` can now be used as a calculator.

  ```shell
  $ sq 1+2
  1+2
  3
  ```
  You may want to use `--no-header` (`-H`) when using `sq` as a calculator.

  ```shell
  $ sq -H 1+2
  3
  $ sq -H '(1+2)*3'
  9
  ```

### Fixed

- Literals can now be selected ([docs](https://sq.io/docs/query#select-literal)).
  
  ```shell
  $ sq '.actor | .first_name, "X":middle_name, .last_name | .[0:2]'
  first_name  middle_name  last_name
  PENELOPE    X            GUINESS
  NICK        X            WAHLBERG
  ```
- Lots of expressions that previously failed badly, now work.
  
  ```shell
  $ sq '.actor | .first_name, (1+2):addition | .[0:2]'
  first_name  addition
  PENELOPE    3
  NICK        3
  ```
- [#258]: Column aliases can now be arbitrary strings, instead of only a
  valid identifier.

  ```shell
  # Previously only valid identifier allowed
  $ sq '.actor | .first_name:given_name | .[0:2]'
  given_name
  PENELOPE
  NICK
  
  # Now, any arbitrary string can be used
  $ sq '.actor | .first_name:"Given Name" | .[0:2]'
  Given Name
  PENELOPE
  NICK
  ```

## [v0.37.1] - 2023-06-15

### Fixed

- [#252]: Handle `*uint64` returned from DB.

## [v0.37.0] - 2023-06-13

### Added

- [#244]: Shell completion for `sq add LOCATION`. See [docs](https://sq.io/docs/source#location-completion).

## [v0.36.2] - 2023-05-27

### Changed

- ☢️ [Proprietary database functions](https://sq.io/docs/query#proprietary-functions) are now 
  invoked by prefixing the function name with an underscore. For example:
  ```shell
  # mysql "date_format" func
  $ sq '@sakila/mysql | .payment | _date_format(.payment_date, "%m")'
  
  # Postgres "date_trunc" func
  $ sq '@sakila/postgres | .payment | _date_trunc("month", .payment_date)'
  ```

## [v0.36.1] - 2023-05-26

### Fixed

- `sq diff`: Renamed `--count` flag to `--counts` as intended.

## [v0.36.0] - 2023-05-25

The major feature is the long-gestating [`sq diff`](https://sq.io/docs/diff).

## Added

- [#229]: `sq diff` compares two sources, or tables.
- `sq inspect --dbprops` is a new mode that returns only the DB properties.
  Relatedly, the properties mechanism is now implemented for all four supported
  DB types (previously, it was only implemented for Postgres and MySQL).
- [CSV](https://sq.io/docs/output#csv-tsv) format now colorizes output.

## Changed

- `sq inspect -v` previously returned DB properties in a field named `db_variables`.
  This field has been renamed to `db_properties`. The renaming reflects the fact
  that some of those properties aren't really variables in the sense that they
  can be modified (e.g. DB server version or such).
- The structure of the former `db_variables` (now `db_properties`) field has
  changed. Previously it was an array of `{"name": "XX", "value": "YY"}` values,
  but now is a map, where the keys are strings, and the values can be either
  a scalar (`bool`, `int`, `string`, etc.), or a nested value such as an array
  or map. This change is made because some databases (e.g. SQLite) feature
  complex data in some property values.
- CSV format now renders byte sequences as `[777 bytes]` instead of dumping
  the raw bytes.
- ☢️ TSV format (`--tsv`) no longer has a shorthand form `-T`. Apparently that
  shorthand wasn't used much, and `-T` is needed elsewhere.
- ☢️ Likewise, `--xml` no longer has shorthand `-X`. And `--markdown` has lost alias `--md`.
- In addition to the format flags `--text`, `--json`, etc., there is now
  a `--format=FORMAT` flag, e.g. `--format=json`. This will allow `sq` to
  continue to expand the number of output formats, without needing to have
  a dedicated flag for each format.

## Fixed

- `sq config edit @source` was failing to save any edits.

## [v0.35.0] - 2023-05-10

### Added

- [#8]: Results can now be output in [YAML](https://sq.io/docs/output#yaml).

### Fixed

- `sq config get OPT --text` now prints only the value, not `KEY VALUE`.
  If you want to see key and value, consider using `--yaml`, or `--text --verbose`.


## [v0.34.2] - 2023-05-08

### Fixed

- Both `--markdown` and the alias `--md` are now supported.

## [v0.34.1] - 2023-05-07

### Fixed

- Fixed a minor issue where `sq ls -jv` and `sq ls -yv` produced no output
  if config contained no explicitly set options.

## [v0.34.0] - 2023-05-07

This release significantly overhauls `sq`'s config mechanism ([#199]).
For an overview, see the new [config docs](https://sq.io/docs/config).

Alas, this release has several minor breaking changes ☢️. 

### Added

- `sq config ls` shows config.
- `sq config get` gets individual config option.
- `sq config set` sets config values.
- `sq config edit` edits config.
  - Editor can be specified via `$EDITOR` or `$SQ_EDITOR`.
- `sq config location` prints the location of the config dir.
- `--config` flag is now honored globally.
- Many more knobs are exposed in config.
- Logging is much more configurable. There are new knobs:
  ```shell
  $ sq config set log true
  $ sq config set log.level INFO
  $ sq config set log.file /var/log/sq.log
  ```
  There are also equivalent flags  (`--log`, `--log.file` and `--log.level`) and
  envars (`SQ_LOG`, `SQ_LOG_FILE` and `SQ_LOG_LEVEL`).
- Several more commands support YAML output:
  - [`sq group`](https://sq.io/docs/cmd/group)
  - [`sq ls`](https://sq.io/docs/cmd/ls)
  - [`sq mv`](https://sq.io/docs/cmd/mv)
  - [`sq rm`](https://sq.io/docs/cmd/rm)
  - [`sq src`](https://sq.io/docs/cmd/src)


### Changed

- The structure of `sq`'s config file (`sq.yml`) has changed. The config
  file is automatically upgraded when using the new version.
- The default location of the `sq` log file has changed. The new location
  is platform-dependent. Use `sq config get log.file -v` to view the location,
  or `sq config set log.file /path/to/sq.log` to set it.
- ☢️ Envar `SQ_CONFIG` replaces `SQ_CONFIGDIR`. 
- ☢️ Envar `SQ_LOG_FILE` replaces `SQ_LOGFILE`.
- ☢️ Format flag `--table` is renamed to `--text`. This is changed because while the
  output is mostly in table format, sometimes it's just plain text. Thus
  `table` was not quite accurate.
- ☢️ The flag to explicitly specify a driver when piping input to `sq` has been
  renamed from `--driver` to `--ingest.driver`. This change aligns
  the naming of the ingest options and reduces ambiguity.
  ```shell
  # previously
  $ cat mystery.data | sq --driver=csv '.data'
  
  # now
  $ cat mystery.data | sq --ingest.driver=csv '.data'
  ```
- ☢️ `sq add` no longer has the generic `--opts x=y` mechanism. This flag was
  ambiguous and confusing. Instead, use explicit option flags.
  ```shell
  # previously
  $ sq add ./actor.csv --opts=header=false
  
  # now
  $ sq add ./actor.csv --ingest.header=false
   ```
- ☢️ The short form of the `sq add --handle` flag has been changed from `-h` to
  `-n`. While this is not ideal, the `-h` shorthand is already in use everywhere
  else as the short form of `--header`.
    ```shell
  # previously
  $ sq add ./actor.csv -h @actor
  
  # now
  $ sq add ./actor.csv -n @actor
   ```
- ☢️ The `--pretty` flag has been removed. Its only previous use was with the
  `json` format, where if `--pretty=false` would output the JSON in compact form.
  To better align with jq, there is now a `--compact` / `-c` flag that behaves
  identically to jq.
- ☢️ Because of the above `--compact` / `-c` flag, the short form of the `--csv`
  flag is changing from `-c` to `-C`. It's an unfortunate situation, but alignment
  with jq's behavior is an overarching principle that justifies the change.

## [v0.33.0] - 2023-04-15

The headline feature is [source groups](https://sq.io/docs/source#groups).
This is the biggest change to the `sq` CLI in some time, and should
make working with lots of sources much easier.

### Added

- [#192]: `sq` now has a mechanism to group sources. A source handle can
  now be scoped. For example, instead of `@sakila_prod`, `@sakila_staging`, etc,
  you can use `@prod/sakila`, `@staging/sakila`. Use `sq group prod` to
  set the active group (which `sq ls` respects). See [docs](https://sq.io/docs/source#groups).
- `sq group GROUP` sets the active group to `GROUP`.
- `sq group` returns the active group (default is `/`, the root group).
- `sq ls GROUP` lists the sources in `GROUP`.
- `sq ls --group` (or `sq ls -g`) lists all groups.
- `sq mv` moves/renames sources and groups.

### Changed

- `sq ls` now shows the active item in a distinct color. It no longer adds
  an asterisk to the active item.
- `sq ls` now sorts alphabetically when using `--table` format.
- `sq ls` now shows the sources in the active group only. But note that
  the default active group is `/` (the root group), so the default behavior
  of `sq ls` is the same as before.
- `sq add hello.csv` will now generate the handle `@hello` instead of `@hello_csv`.
  On a second invocation, it will return `@hello1` instead of `@hello_csv_1`. Why
  this change? Well, with the availability of the source group mechanism, the `_` character
  in the handle somehow looked ugly. And more importantly, `_` is a relative pain to type.
- `sq ping` has changed to support groups. Instead of `sq ping --all`, you can
  do `sq ping GROUP`, e.g. `sq ping /`.

## [v0.32.0] - 2023-04-09

### Added

- [#187]: For `csv` sources, `sq` will now try to auto-detect if the CSV file
  has a header row or not. Previously, this needed to be explicitly specified
  via an awkward syntax:

  ```shell
  $ sq add ./actor.csv --opts=header=true
  ````
  This change makes working with CSV files significantly lower friction.
  A command like the below now almost always works as expected:

  ```shell
  $ cat ./actor.csv | sq .data
  ```
  Support for Excel/XLSX header detection is in [#191].

### Fixed

- `sq` is now better at detecting the (data) kind of CSV fields. It now more
  accurately distinguishes between `Decimal` and `Int`, and knows how to
  handle `Datetime`.

- [#189]: `sq` now treats CSV empty fields as `NULL`.

## [v0.31.0] - 2023-03-08

### Added

- [#173]: Predefined variables via `--arg` 
  flag ([docs](https://sq.io/docs/query#predefined-variables)):
  ```shell
  $ sq --arg first TOM '.actor | .first_name == $first'
  ```

### Changes
- Use `--md` instead of `--markdown` for outputting Markdown.

### Fixed

- [#185]: `sq inspect` now better handles "too many connections" situations.
- `go.mod`: Moved to `jackc/pgx` `v5`.
- Refactor: switched to [`slog`](https://pkg.go.dev/golang.org/x/exp/slog) logging library.

## [v0.30.0] - 2023-03-27

### Added

- [#164]: Implemented `unique` function ([docs](https://sq.io/docs/query#unique)):
  ```shell
  $ sq '.actor | .first_name | unique'
  ```
  This is equivalent to:
  ```sql
  SELECT DISTINCT first_name FROM actor
  ```
- Implemented `count_unique` function ([docs](https://sq.io/docs/query#count_unique)).
  ```shell
  $ sq '.actor | count_unique(.first_name)'
  ```

### Changed

- The `count` function has been changed ([docs](https://sq.io/docs/query#count))
  - Added no-args version: `.actor | count` equivalent to `SELECT COUNT(*) AS "count" FROM "actor"`.
  - ☢️ The "star" version (`.actor | count(*)`) is no longer supported; use the
    naked version instead.
- Function columns are now named according to the `sq` token, not the SQL token.
  ```shell
  # previous behavior
  $ sq '.actor | max(.actor_id)'
  max("actor_id")
  200
  
  # now
  $ sq '.actor | max(.actor_id)'
  max(.actor_id)
  200
  ```

## [v0.29.0] - 2023-03-26

### Added

- [#162]: `group_by` now accepts [function arguments](https://sq.io/docs/query#group_by). 

### Changed

- Renamed `groupby` to `group_by` to match jq.
- Renamed `orderby` to `order_by` to match jq.

## [v0.28.0] - 2023-03-26

### Added

- [#160]: Use `groupby()` to group results. See [query guide](https://sq.io/docs/query#group_by).

## [v0.27.0] - 2023-03-25

### Added

- [#158]: Use `orderby()` to order results. See [query guide](https://sq.io/docs/query#order_by).

## [v0.26.0] - 2023-03-22

### Added

- [#98]: Whitespace is now allowed in SLQ selector names. You can
  do `@sakila | ."film actor" | ."actor id"`.

### Fixed

- [#155]: `sq inspect` now populates `schema` field in JSON for MySQL,
  SQLite, and SQL Server (Postgres already worked).

## [v0.25.1] - 2023-03-19

### Fixed

- [#153]: Improved formatting of text table with long lines.

## [v0.25.0] - 2023-03-19

### Added

- [#15]: Column Aliases. You can now change specify an alias for a column (or column expression
  such as a function). For example: `sq '.actor | .first_name:given_name`, or `sq .actor | count(*):quantity`.
- [#151]: `sq add` now has a `--active` flag, which immediately sets the new source
  as the active source.

## [v0.24.4] - 2023-03-15

### Fixed

- Fixed typos in `sq sql` command help.

## [v0.24.3] - 2023-03-14

### Added

- When a CSV source has explicit column names (via `--opts cols=A,B,C`), `sq` now verifies
  that the CSV data record field count matches the number of explicit columns.

## [v0.24.2] - 2023-03-13

### Fixed

- [#142]: Improved error handling when Postgres `current_schema()` is unavailable.

## [v0.24.1] - 2023-03-11

### Fixed

- [#144]: Handle corrupted config active source.

## [v0.24.0] - 2022-12-31

### Added

- `sq ping` now respects `--json` flag.

### Fixed

- Improved handling of file paths on Windows.

## [v0.23.0] - 2022-12-31

### Added

- `sq ls` now respects `--json` flag.
- `sq rm` now respects `--json` flag.
- `sq add` now respects `--json` flag.\`
- CI pipeline now verifies install packages after publish.

### Changed

- `sq rm` can delete multiple sources.
- `sq rm` doesn't print output unless `--verbose`.
- Redacted snipped is now `xxxxx` instead of `****`, to match stdlib `url.URL.Redacted()`.

### Fixed

- Fixed crash on Fedora systems (needed `--tags=netgo`).

## [v0.21.3] - 2022-12-30

### Added

- `sq version` respects `--json` flag.
- `sq version` respects `--verbose` flag.
- `sq version` shows `latest_version` info when `--verbose` and there's a newer version available.

### Changed

- `sq version` shows less info when `--verbose` is not set.

## [v0.20.0] - 2022-12-29

### Added

- `sq` now generates manpages (and installs them).

## [v0.19.0] - 2022-12-29

### Added

- Installer for [Arch Linux](https://archlinux.org),
  via [Arch User Repository](https://aur.archlinux.org).

## [v0.18.2] - 2022-12-25

### Added

- The build pipeline now produces `.apk` packages for [Alpine Linux](https://www.alpinelinux.org),
  and `install.sh` has been updated accordingly. However, the `.apk` files
  are not yet published to a repository, so it's necessary to run `apk` against
  the downloaded `.apk` file (`install.sh` does this for you).

## [v0.18.0] - 2022-12-24

### Added

- [#95]: `sq add` now has a `--password` (`-p`) flag that prompts the user for the data source
  password, instead of putting it in the location string. It will also read from stdin
  if there's input there.

## [v0.17.0] - 2022-12-23

### Changed

- More or less every `go.mod` dependency has been updated to latest. This includes
  drivers for `sqlite` and `sqlserver`. The driver updates led to some broken
  things, which have been fixed.

## [v0.16.1] - 2022-12-23

### Fixed

- [#123]: Shell completion is better behaved when a source is offline.

## [v0.16.0] - 2022-12-16

### Added

- `--verbose` flag is now global
- `install.sh` install script.

### Changed

- Improved GH workflow
- `sq inspect` shows less output by default (use `-v` to restore previous behavior)

### Fixed

- `sq inspect` can now deal with Postgres sources that have null values for constraint fields

## [v0.15.11] - 2022-11-06

### Changed

- Yet more changes to GitHub workflow.

## [v0.15.4] - 2021-09-18

### Changed

- Bug fixes

## [v0.15.3] - 2021-03-13

### Changed

- [#91]: MySQL driver options no longer stripped

## [v0.15.2] - 2021-03-08

### Changed

- [#89]: Bug with SQL generated for joins.

[#8]: https://github.com/neilotoole/sq/issues/8
[#12]: https://github.com/neilotoole/sq/issues/12
[#15]: https://github.com/neilotoole/sq/issues/15
[#89]: https://github.com/neilotoole/sq/pull/89
[#91]: https://github.com/neilotoole/sq/pull/91
[#95]: https://github.com/neilotoole/sq/issues/93
[#98]: https://github.com/neilotoole/sq/issues/98
[#99]: https://github.com/neilotoole/sq/issues/99
[#123]: https://github.com/neilotoole/sq/issues/123
[#142]: https://github.com/neilotoole/sq/issues/142
[#144]: https://github.com/neilotoole/sq/issues/144
[#151]: https://github.com/neilotoole/sq/issues/151
[#153]: https://github.com/neilotoole/sq/issues/153
[#155]: https://github.com/neilotoole/sq/issues/155
[#157]: https://github.com/neilotoole/sq/issues/157
[#158]: https://github.com/neilotoole/sq/issues/158
[#160]: https://github.com/neilotoole/sq/issues/160
[#162]: https://github.com/neilotoole/sq/issues/162
[#164]: https://github.com/neilotoole/sq/issues/164
[#173]: https://github.com/neilotoole/sq/issues/173
[#185]: https://github.com/neilotoole/sq/issues/185
[#187]: https://github.com/neilotoole/sq/issues/187
[#189]: https://github.com/neilotoole/sq/issues/189
[#191]: https://github.com/neilotoole/sq/issues/191
[#192]: https://github.com/neilotoole/sq/issues/192
[#199]: https://github.com/neilotoole/sq/issues/199
[#229]: https://github.com/neilotoole/sq/issues/229
[#244]: https://github.com/neilotoole/sq/issues/244
[#252]: https://github.com/neilotoole/sq/issues/252
[#254]: https://github.com/neilotoole/sq/issues/254
[#256]: https://github.com/neilotoole/sq/issues/256
[#258]: https://github.com/neilotoole/sq/issues/258
[#261]: https://github.com/neilotoole/sq/issues/261
[#263]: https://github.com/neilotoole/sq/issues/263
[#270]: https://github.com/neilotoole/sq/issues/270
[#277]: https://github.com/neilotoole/sq/issues/277
[#279]: https://github.com/neilotoole/sq/issues/279
[#308]: https://github.com/neilotoole/sq/pull/308


[v0.15.2]: https://github.com/neilotoole/sq/releases/tag/v0.15.2
[v0.15.3]: https://github.com/neilotoole/sq/compare/v0.15.2...v0.15.3
[v0.15.4]: https://github.com/neilotoole/sq/compare/v0.15.3...v0.15.4
[v0.15.11]: https://github.com/neilotoole/sq/compare/v0.15.4...v0.15.11
[v0.16.0]: https://github.com/neilotoole/sq/compare/v0.15.11...v0.16.0
[v0.16.1]: https://github.com/neilotoole/sq/compare/v0.16.0...v0.16.1
[v0.17.0]: https://github.com/neilotoole/sq/compare/v0.16.1...v0.17.0
[v0.18.0]: https://github.com/neilotoole/sq/compare/v0.17.0...v0.18.0
[v0.18.2]: https://github.com/neilotoole/sq/compare/v0.18.0...v0.18.2
[v0.19.0]: https://github.com/neilotoole/sq/compare/v0.18.2...v0.19.0
[v0.20.0]: https://github.com/neilotoole/sq/compare/v0.19.0...v0.20.0
[v0.21.3]: https://github.com/neilotoole/sq/compare/v0.20.0...v0.21.3
[v0.23.0]: https://github.com/neilotoole/sq/compare/v0.21.3...v0.23.0
[v0.24.0]: https://github.com/neilotoole/sq/compare/v0.23.0...v0.24.0
[v0.24.1]: https://github.com/neilotoole/sq/compare/v0.24.0...v0.24.1
[v0.24.2]: https://github.com/neilotoole/sq/compare/v0.24.1...v0.24.2
[v0.24.3]: https://github.com/neilotoole/sq/compare/v0.24.2...v0.24.3
[v0.24.4]: https://github.com/neilotoole/sq/compare/v0.24.3...v0.24.4
[v0.25.0]: https://github.com/neilotoole/sq/compare/v0.24.4...v0.25.0
[v0.25.1]: https://github.com/neilotoole/sq/compare/v0.25.0...v0.25.1
[v0.26.0]: https://github.com/neilotoole/sq/compare/v0.25.1...v0.26.0
[v0.27.0]: https://github.com/neilotoole/sq/compare/v0.26.0...v0.27.0
[v0.28.0]: https://github.com/neilotoole/sq/compare/v0.27.0...v0.28.0
[v0.29.0]: https://github.com/neilotoole/sq/compare/v0.28.0...v0.29.0
[v0.30.0]: https://github.com/neilotoole/sq/compare/v0.29.0...v0.30.0
[v0.31.0]: https://github.com/neilotoole/sq/compare/v0.30.0...v0.31.0
[v0.32.0]: https://github.com/neilotoole/sq/compare/v0.31.0...v0.32.0
[v0.33.0]: https://github.com/neilotoole/sq/compare/v0.32.0...v0.33.0
[v0.34.0]: https://github.com/neilotoole/sq/compare/v0.33.0...v0.34.0
[v0.34.1]: https://github.com/neilotoole/sq/compare/v0.34.0...v0.34.1
[v0.34.2]: https://github.com/neilotoole/sq/compare/v0.34.1...v0.34.2
[v0.35.0]: https://github.com/neilotoole/sq/compare/v0.34.2...v0.35.0
[v0.36.0]: https://github.com/neilotoole/sq/compare/v0.35.0...v0.36.0
[v0.36.1]: https://github.com/neilotoole/sq/compare/v0.36.0...v0.36.1
[v0.36.2]: https://github.com/neilotoole/sq/compare/v0.36.1...v0.36.2
[v0.37.0]: https://github.com/neilotoole/sq/compare/v0.36.2...v0.37.0
[v0.37.1]: https://github.com/neilotoole/sq/compare/v0.37.0...v0.37.1
[v0.38.0]: https://github.com/neilotoole/sq/compare/v0.37.1...v0.38.0
[v0.38.1]: https://github.com/neilotoole/sq/compare/v0.38.0...v0.38.1
[v0.39.0]: https://github.com/neilotoole/sq/compare/v0.38.1...v0.39.0
[v0.39.1]: https://github.com/neilotoole/sq/compare/v0.39.0...v0.39.1
[v0.40.0]: https://github.com/neilotoole/sq/compare/v0.39.1...v0.40.0
[v0.41.0]: https://github.com/neilotoole/sq/compare/v0.40.0...v0.41.0
[v0.41.1]: https://github.com/neilotoole/sq/compare/v0.41.0...v0.41.1
[v0.42.0]: https://github.com/neilotoole/sq/compare/v0.41.1...v0.42.0
[v0.42.1]: https://github.com/neilotoole/sq/compare/v0.42.0...v0.42.1
[v0.43.0]: https://github.com/neilotoole/sq/compare/v0.42.1...v0.43.0
[v0.43.1]: https://github.com/neilotoole/sq/compare/v0.43.0...v0.43.1<|MERGE_RESOLUTION|>--- conflicted
+++ resolved
@@ -9,7 +9,6 @@
 
 ## Upcoming
 
-<<<<<<< HEAD
 ### Added
 
 - New [SLQ](https://sq.io/docs/concepts#slq) function [`rownum()`](https://sq.io/docs/query#rownum) that returns the one-indexed
@@ -22,12 +21,12 @@
   2         132       ADAM
   3         165       AL
   ```
-=======
+
 ### Fixed
 
 - [`sq version`](https://sq.io/docs/cmd/version) now honors option
   [`format.datetime`](https://sq.io/docs/config#formatdatetime) when outputting build timestamp.
->>>>>>> 0f9b5e2a
+
 
 ## [v0.43.1] - 2023-11-19
 
