package xlsx

import (
	"context"
	"database/sql"
<<<<<<< HEAD
=======
	"io"
	"log/slog"
>>>>>>> 9ec1b85d
	"sync"

	"github.com/xuri/excelize/v2"

	"github.com/neilotoole/sq/libsq/core/options"

	"github.com/neilotoole/sq/libsq/core/cleanup"
	"github.com/neilotoole/sq/libsq/core/lg"
	"github.com/neilotoole/sq/libsq/core/lg/lga"
	"github.com/neilotoole/sq/libsq/core/lg/lgm"
	"github.com/neilotoole/sq/libsq/driver"
	"github.com/neilotoole/sq/libsq/source"
)

// database implements driver.Database. It implements a deferred ingest
// of the Excel data.
type database struct {
	// REVISIT: do we need database.log, or can we use lg.FromContext?
	log *slog.Logger

	src       *source.Source
	files     *source.Files
	scratchDB driver.Database
	clnup     *cleanup.Cleanup

	mu         sync.Mutex
	ingestOnce sync.Once
	ingestErr  error

	// ingestSheetNames is the list of sheet names to ingest. When empty,
	// all sheets should be ingested. The key use of ingestSheetNames
	// is with TableMetadata, so that only the relevant table is ingested.
	ingestSheetNames []string
}

// checkIngest performs data ingestion if not already done.
func (d *database) checkIngest(ctx context.Context) error {
	d.ingestOnce.Do(func() {
		d.ingestErr = d.doIngest(ctx, d.ingestSheetNames)
	})

	return d.ingestErr
}

// doIngest performs data ingest. It must only be invoked from checkIngest.
func (d *database) doIngest(ctx context.Context, includeSheetNames []string) error {
	log := lg.FromContext(ctx)

	// Because of the deferred ingest mechanism, we need to ensure that
	// the context being passed down the stack (in particular to ingestXLSX)
	// has the source's options on it.
	ctx = options.NewContext(ctx, options.Merge(options.FromContext(ctx), d.src.Options))

	r, err := d.files.Open(d.src)
	if err != nil {
		return err
	}
	defer lg.WarnIfCloseError(d.log, lgm.CloseFileReader, r)

	xlFile, err := excelize.OpenReader(r)
	if err != nil {
		return err
	}

	defer lg.WarnIfCloseError(log, lgm.CloseFileReader, xlFile)

	err = ingestXLSX(ctx, d.src, d.scratchDB, xlFile, includeSheetNames)
	if err != nil {
		lg.WarnIfError(d.log, lgm.CloseDB, d.clnup.Run())
		return err
	}
	return err
}

// DB implements driver.Database.
func (d *database) DB(ctx context.Context) (*sql.DB, error) {
	d.mu.Lock()
	defer d.mu.Unlock()

	if err := d.checkIngest(ctx); err != nil {
		return nil, err
	}

	return d.scratchDB.DB(ctx)
}

// SQLDriver implements driver.Database.
func (d *database) SQLDriver() driver.SQLDriver {
	return d.scratchDB.SQLDriver()
}

// Source implements driver.Database.
func (d *database) Source() *source.Source {
	return d.src
}

// SourceMetadata implements driver.Database.
func (d *database) SourceMetadata(ctx context.Context, noSchema bool) (*source.Metadata, error) {
	d.mu.Lock()
	defer d.mu.Unlock()

	if err := d.checkIngest(ctx); err != nil {
		return nil, err
	}

	md, err := d.scratchDB.SourceMetadata(ctx, noSchema)
	if err != nil {
		return nil, err
	}

	md.Handle = d.src.Handle
	md.Driver = Type
	md.Location = d.src.Location
	if md.Name, err = source.LocationFileName(d.src); err != nil {
		return nil, err
	}
	md.FQName = md.Name

	if md.Size, err = d.files.Size(d.src); err != nil {
		return nil, err
	}

	return md, nil
}

// TableMetadata implements driver.Database.
func (d *database) TableMetadata(ctx context.Context, tblName string) (*source.TableMetadata, error) {
	d.mu.Lock()
	defer d.mu.Unlock()

	d.ingestSheetNames = []string{tblName}
	if err := d.checkIngest(ctx); err != nil {
		return nil, err
	}

	return d.scratchDB.TableMetadata(ctx, tblName)
}

// Close implements driver.Database.
func (d *database) Close() error {
	d.log.Debug(lgm.CloseDB, lga.Handle, d.src.Handle)

	// No need to explicitly invoke c.scratchDB.Close because
	// that's already added to c.clnup
	return d.clnup.Run()
}<|MERGE_RESOLUTION|>--- conflicted
+++ resolved
@@ -3,11 +3,7 @@
 import (
 	"context"
 	"database/sql"
-<<<<<<< HEAD
-=======
-	"io"
 	"log/slog"
->>>>>>> 9ec1b85d
 	"sync"
 
 	"github.com/xuri/excelize/v2"
