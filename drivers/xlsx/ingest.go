--- conflicted
+++ resolved
@@ -4,23 +4,16 @@
 	"context"
 	"database/sql"
 	"fmt"
-<<<<<<< HEAD
+	"log/slog"
 	"strconv"
-=======
-	"log/slog"
-	"slices"
->>>>>>> 9ec1b85d
 	"strings"
 	"sync"
 	"time"
 
-<<<<<<< HEAD
 	"github.com/xuri/excelize/v2"
 
 	"golang.org/x/exp/slices"
 
-=======
->>>>>>> 9ec1b85d
 	"github.com/neilotoole/sq/libsq/core/options"
 
 	"github.com/neilotoole/sq/libsq/core/lg/lga"
@@ -519,45 +512,22 @@
 	cells []string, cellTypes []excelize.CellType,
 ) []any {
 	vals := make([]any, len(destColKinds))
-<<<<<<< HEAD
 	for i, str := range cells {
 		if i >= len(vals) {
-			log.Warn("Sheet %s[%d:%d]: skipping additional cells because there's more cells than expected (%d)",
-				sheetName, rowi, i, len(destColKinds))
-=======
-	for j, cell := range row.Cells {
-		log = log.With("sheet", sheetName, "cell", fmt.Sprintf("%d:%d", rowIndex, j))
-
-		if j >= len(vals) {
 			log.Warn(
 				"Skipping additional cells because there's more cells than expected",
-				lga.Count,
-				len(destColKinds),
+				"sheet", sheetName,
+				lga.Col, fmt.Sprintf("%d:%d", rowi, i),
+				lga.Count, len(destColKinds),
 			)
->>>>>>> 9ec1b85d
 			continue
 		}
 
 		typ := cellTypes[i]
-		switch typ { //nolint:exhaustive
-<<<<<<< HEAD
+		switch typ {
 		case excelize.CellTypeBool:
 			if b, err := stringz.ParseBool(str); err == nil {
 				vals[i] = b
-=======
-		case xlsx.CellTypeBool:
-			vals[j] = cell.Bool()
-		case xlsx.CellTypeNumeric:
-			if cell.IsTime() {
-				t, err := cell.GetTime(false)
-				if err != nil {
-					log.Warn("Failed to get Excel time", lga.Err, err)
-					vals[j] = nil
-					continue
-				}
-
-				vals[j] = t
->>>>>>> 9ec1b85d
 				continue
 			}
 
@@ -594,13 +564,9 @@
 			// it's not an int, it's not a float, it's not empty string;
 			// just give up and make it a string.
 			log.Warn("Failed to determine type of numeric cell",
-<<<<<<< HEAD
 				"sheet", sheetName,
 				"cell", fmt.Sprintf("%d:%d", rowi, i),
 				lga.Val, str,
-=======
-				lga.Val, cell.Value,
->>>>>>> 9ec1b85d
 			)
 
 			vals[i] = str
@@ -695,6 +661,8 @@
 }
 
 func detectHeaderRow(ctx context.Context, sheet *xSheet) (hasHeader bool, err error) {
+	sampleSize := driver.OptIngestSampleSize.Get(options.FromContext(ctx))
+
 	//rows, err := sheet.file.Rows(sheet.name)
 	//if err != nil {
 	//	return false, errz.Err(err)
@@ -707,11 +675,11 @@
 		return false, nil
 	}
 
-	types1, err := getCellColumnTypes2(ctx, sheet, 0, 1000)
+	types1, err := getCellColumnTypes2(ctx, sheet, 0, sampleSize)
 	if err != nil {
 		return false, err
 	}
-	types2, err := getCellColumnTypes2(ctx, sheet, 1, 1000)
+	types2, err := getCellColumnTypes2(ctx, sheet, 1, sampleSize)
 	if err != nil {
 		return false, err
 	}
@@ -784,7 +752,6 @@
 			// It already has a type, and it's different from this cell's type
 			types[coli] = excelize.CellTypeInlineString
 		}
-
 	}
 
 	return types, nil
