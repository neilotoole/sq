module github.com/neilotoole/sq

// NOTE: Some of these deps are marked with "BRITTLE". That means that extra
<<<<<<< HEAD
// care needs to be taken when upgrading those versions, for various resons.
=======
// care needs to be taken when upgrading those versions, for various reasons.
>>>>>>> 4182be3a

go 1.25.5

require (
	github.com/Masterminds/sprig/v3 v3.3.0
	github.com/a8m/tree v0.0.0-20240104212747-2c8764a5f17e
	github.com/alessio/shellescape v1.4.2
	github.com/antlr4-go/antlr/v4 v4.13.1
	github.com/c2h5oh/datasize v0.0.0-20231215233829-aa82cc1e6500
	github.com/djherbis/buffer v1.2.0
	github.com/dustin/go-humanize v1.0.1
	github.com/ecnepsnai/osquery v1.0.1
	github.com/emirpasic/gods v1.18.1
	github.com/fatih/color v1.18.0
	github.com/go-sql-driver/mysql v1.8.1 // BRITTLE
	github.com/goccy/go-yaml v1.19.1
	github.com/google/renameio/v2 v2.0.1
	github.com/google/uuid v1.6.0
	github.com/h2non/filetype v1.1.3
	github.com/itchyny/gojq v0.12.18
	github.com/jackc/pgx/v5 v5.7.2 // BRITTLE
	github.com/mattn/go-colorable v0.1.14
	github.com/mattn/go-runewidth v0.0.19
	github.com/mattn/go-sqlite3 v1.14.24 // BRITTLE
	github.com/microsoft/go-mssqldb v1.8.0 // BRITTLE
	github.com/mitchellh/go-wordwrap v1.0.1
	github.com/muesli/mango-cobra v1.3.0
	github.com/muesli/roff v0.1.0
	github.com/ncruces/go-strftime v1.0.0
	github.com/neilotoole/oncecache v0.0.1
	github.com/neilotoole/shelleditor v0.4.1
	github.com/neilotoole/slogt v1.1.0
	github.com/neilotoole/streamcache v0.3.5
	github.com/neilotoole/tailbuf v0.0.4
	github.com/nightlyone/lockfile v1.0.0
	github.com/otiai10/copy v1.14.1
	github.com/pkg/profile v1.7.0
	github.com/ryboe/q v1.0.25
	github.com/samber/lo v1.52.0
	github.com/segmentio/encoding v0.5.3
	github.com/sethvargo/go-retry v0.3.0
	github.com/shopspring/decimal v1.4.0
	github.com/spf13/cobra v1.10.2
	github.com/spf13/pflag v1.0.10
	github.com/stretchr/testify v1.11.1
	github.com/vbauerster/mpb/v8 v8.7.3 // BRITTLE
	github.com/xo/dburl v0.24.2
<<<<<<< HEAD
	github.com/xuri/excelize/v2 v2.10.0 // BRITLE
=======
	github.com/xuri/excelize/v2 v2.8.1 // BRITTLE
>>>>>>> 4182be3a
	go.uber.org/atomic v1.11.0
	golang.org/x/exp v0.0.0-20251219203646-944ab1f22d93
	golang.org/x/mod v0.31.0
	golang.org/x/sync v0.19.0
	golang.org/x/sys v0.39.0
	golang.org/x/term v0.38.0
	golang.org/x/text v0.32.0
)

require (
	dario.cat/mergo v1.0.1 // indirect
	filippo.io/edwards25519 v1.1.0 // indirect
	github.com/Azure/go-ansiterm v0.0.0-20230124172434-306776ec8161 // indirect
	github.com/Masterminds/goutils v1.1.1 // indirect
	github.com/Masterminds/semver/v3 v3.3.0 // indirect
	github.com/VividCortex/ewma v1.2.0 // indirect
	github.com/acarl005/stripansi v0.0.0-20180116102854-5a71ef0e047d // indirect
	github.com/clipperhouse/stringish v0.1.1 // indirect
	github.com/clipperhouse/uax29/v2 v2.3.0 // indirect
	github.com/davecgh/go-spew v1.1.1 // indirect
	github.com/felixge/fgprof v0.9.3 // indirect
	github.com/golang-sql/civil v0.0.0-20220223132316-b832511892a9 // indirect
	github.com/golang-sql/sqlexp v0.1.0 // indirect
	github.com/google/pprof v0.0.0-20211214055906-6f57359322fd // indirect
	github.com/huandu/xstrings v1.5.0 // indirect
	github.com/inconshreveable/mousetrap v1.1.0 // indirect
	github.com/itchyny/timefmt-go v0.1.7 // indirect
	github.com/jackc/pgpassfile v1.0.0 // indirect
	github.com/jackc/pgservicefile v0.0.0-20240606120523-5a60cdf6a761 // indirect
	github.com/jackc/puddle/v2 v2.2.2 // indirect
	github.com/kr/pretty v0.3.1 // indirect
	github.com/kr/text v0.2.0 // indirect
	github.com/mattn/go-isatty v0.0.20 // indirect
	github.com/mitchellh/copystructure v1.2.0 // indirect
	github.com/mitchellh/reflectwalk v1.0.2 // indirect
	github.com/moby/term v0.5.0 // indirect
<<<<<<< HEAD
=======
	github.com/mohae/deepcopy v0.0.0-20170929034955-c48cc78d4826 // indirect
>>>>>>> 4182be3a
	github.com/muesli/mango v0.2.0 // indirect
	github.com/muesli/mango-pflag v0.1.0 // indirect
	github.com/neilotoole/fifomu v0.1.2 // indirect
	github.com/otiai10/mint v1.6.3 // indirect
	github.com/pmezard/go-difflib v1.0.0 // indirect
	github.com/richardlehane/mscfb v1.0.4 // indirect
<<<<<<< HEAD
	github.com/richardlehane/msoleps v1.0.4 // indirect
	github.com/rogpeppe/go-internal v1.14.1 // indirect
	github.com/segmentio/asm v1.1.3 // indirect
	github.com/spf13/cast v1.7.0 // indirect
	github.com/tiendc/go-deepcopy v1.7.1 // indirect
	github.com/xuri/efp v0.0.1 // indirect
	github.com/xuri/nfp v0.0.2-0.20250530014748-2ddeb826f9a9 // indirect
=======
	github.com/richardlehane/msoleps v1.0.3 // indirect
	github.com/rogpeppe/go-internal v1.14.1 // indirect
	github.com/segmentio/asm v1.1.3 // indirect
	github.com/spf13/cast v1.7.0 // indirect
	github.com/xuri/efp v0.0.0-20231025114914-d1ff6096ae53 // indirect
	github.com/xuri/nfp v0.0.0-20230919160717-d98342af3f05 // indirect
>>>>>>> 4182be3a
	golang.org/x/crypto v0.46.0 // indirect
	golang.org/x/net v0.48.0 // indirect
	gopkg.in/yaml.v3 v3.0.1 // indirect
)<|MERGE_RESOLUTION|>--- conflicted
+++ resolved
@@ -1,11 +1,7 @@
 module github.com/neilotoole/sq
 
 // NOTE: Some of these deps are marked with "BRITTLE". That means that extra
-<<<<<<< HEAD
-// care needs to be taken when upgrading those versions, for various resons.
-=======
 // care needs to be taken when upgrading those versions, for various reasons.
->>>>>>> 4182be3a
 
 go 1.25.5
 
@@ -53,11 +49,7 @@
 	github.com/stretchr/testify v1.11.1
 	github.com/vbauerster/mpb/v8 v8.7.3 // BRITTLE
 	github.com/xo/dburl v0.24.2
-<<<<<<< HEAD
-	github.com/xuri/excelize/v2 v2.10.0 // BRITLE
-=======
 	github.com/xuri/excelize/v2 v2.8.1 // BRITTLE
->>>>>>> 4182be3a
 	go.uber.org/atomic v1.11.0
 	golang.org/x/exp v0.0.0-20251219203646-944ab1f22d93
 	golang.org/x/mod v0.31.0
@@ -94,32 +86,19 @@
 	github.com/mitchellh/copystructure v1.2.0 // indirect
 	github.com/mitchellh/reflectwalk v1.0.2 // indirect
 	github.com/moby/term v0.5.0 // indirect
-<<<<<<< HEAD
-=======
 	github.com/mohae/deepcopy v0.0.0-20170929034955-c48cc78d4826 // indirect
->>>>>>> 4182be3a
 	github.com/muesli/mango v0.2.0 // indirect
 	github.com/muesli/mango-pflag v0.1.0 // indirect
 	github.com/neilotoole/fifomu v0.1.2 // indirect
 	github.com/otiai10/mint v1.6.3 // indirect
 	github.com/pmezard/go-difflib v1.0.0 // indirect
 	github.com/richardlehane/mscfb v1.0.4 // indirect
-<<<<<<< HEAD
-	github.com/richardlehane/msoleps v1.0.4 // indirect
-	github.com/rogpeppe/go-internal v1.14.1 // indirect
-	github.com/segmentio/asm v1.1.3 // indirect
-	github.com/spf13/cast v1.7.0 // indirect
-	github.com/tiendc/go-deepcopy v1.7.1 // indirect
-	github.com/xuri/efp v0.0.1 // indirect
-	github.com/xuri/nfp v0.0.2-0.20250530014748-2ddeb826f9a9 // indirect
-=======
 	github.com/richardlehane/msoleps v1.0.3 // indirect
 	github.com/rogpeppe/go-internal v1.14.1 // indirect
 	github.com/segmentio/asm v1.1.3 // indirect
 	github.com/spf13/cast v1.7.0 // indirect
 	github.com/xuri/efp v0.0.0-20231025114914-d1ff6096ae53 // indirect
 	github.com/xuri/nfp v0.0.0-20230919160717-d98342af3f05 // indirect
->>>>>>> 4182be3a
 	golang.org/x/crypto v0.46.0 // indirect
 	golang.org/x/net v0.48.0 // indirect
 	gopkg.in/yaml.v3 v3.0.1 // indirect
