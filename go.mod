--- conflicted
+++ resolved
@@ -71,6 +71,8 @@
 	golang.org/x/text v0.32.0
 )
 
+require github.com/godror/godror v0.40.3
+
 require (
 	dario.cat/mergo v1.0.1 // indirect
 	filippo.io/edwards25519 v1.1.0 // indirect
@@ -82,17 +84,12 @@
 	github.com/clipperhouse/stringish v0.1.1 // indirect
 	github.com/clipperhouse/uax29/v2 v2.3.0 // indirect
 	github.com/davecgh/go-spew v1.1.1 // indirect
-<<<<<<< HEAD
 	github.com/felixge/fgprof v0.9.5 // indirect
 	github.com/go-logfmt/logfmt v0.6.0 // indirect
-	github.com/godror/godror v0.40.3 // indirect
 	github.com/godror/knownpb v0.1.1 // indirect
-=======
-	github.com/felixge/fgprof v0.9.3 // indirect
->>>>>>> 2fdf6f05
 	github.com/golang-sql/civil v0.0.0-20220223132316-b832511892a9 // indirect
 	github.com/golang-sql/sqlexp v0.1.0 // indirect
-	github.com/google/pprof v0.0.0-20211214055906-6f57359322fd // indirect
+	github.com/google/pprof v0.0.0-20240227163752-401108e1b7e7 // indirect
 	github.com/huandu/xstrings v1.5.0 // indirect
 	github.com/inconshreveable/mousetrap v1.1.0 // indirect
 	github.com/itchyny/timefmt-go v0.1.7 // indirect
@@ -112,25 +109,14 @@
 	github.com/pmezard/go-difflib v1.0.0 // indirect
 	github.com/richardlehane/mscfb v1.0.4 // indirect
 	github.com/richardlehane/msoleps v1.0.4 // indirect
-<<<<<<< HEAD
-	github.com/rivo/uniseg v0.4.7 // indirect
-	github.com/rogpeppe/go-internal v1.13.1 // indirect
+	github.com/rogpeppe/go-internal v1.14.1 // indirect
 	github.com/segmentio/asm v1.2.0 // indirect
 	github.com/spf13/cast v1.7.1 // indirect
-	github.com/xuri/efp v0.0.0-20241211021726-c4e992084aa6 // indirect
-	github.com/xuri/nfp v0.0.0-20240318013403-ab9948c2c4a7 // indirect
-	golang.org/x/crypto v0.31.0 // indirect
-	golang.org/x/net v0.33.0 // indirect
-	google.golang.org/protobuf v1.30.0 // indirect
-=======
-	github.com/rogpeppe/go-internal v1.14.1 // indirect
-	github.com/segmentio/asm v1.1.3 // indirect
-	github.com/spf13/cast v1.7.0 // indirect
 	github.com/tiendc/go-deepcopy v1.7.1 // indirect
 	github.com/xuri/efp v0.0.1 // indirect
 	github.com/xuri/nfp v0.0.2-0.20250530014748-2ddeb826f9a9 // indirect
 	golang.org/x/crypto v0.46.0 // indirect
 	golang.org/x/net v0.48.0 // indirect
->>>>>>> 2fdf6f05
+	google.golang.org/protobuf v1.30.0 // indirect
 	gopkg.in/yaml.v3 v3.0.1 // indirect
 )