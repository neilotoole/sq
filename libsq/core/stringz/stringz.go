// Package stringz contains string functions similar in spirit
// to the stdlib strings package.
package stringz

import (
	"bufio"
	"bytes"
	"encoding/json"
	"fmt"
	"io"
	"math/rand"
	"net/url"
	"reflect"
	"regexp"
	"strconv"
	"strings"
	"time"
	"unicode"

	"github.com/samber/lo"

	"github.com/google/uuid"

	"github.com/neilotoole/sq/libsq/core/errz"
)

// Redacted is the "xxxxx" string used for redacted
// values, such as passwords. We use "xxxxx" instead
// of the arguably prettier "*****" because stdlib
// uses this for redacted strings.
//
// See: url.URL.Redacted.
const Redacted = "xxxxx"

func init() { //nolint:gochecknoinits
	rand.New(rand.NewSource(time.Now().UnixNano())) //nolint:gosec
}

// Reverse reverses the input string.
func Reverse(input string) string {
	n := 0
	runes := make([]rune, len(input))
	for _, r := range input {
		runes[n] = r
		n++
	}
	runes = runes[0:n]
	// Reverse
	for i := 0; i < n/2; i++ {
		runes[i], runes[n-1-i] = runes[n-1-i], runes[i]
	}
	// Convert back to UTF-8.
	return string(runes)
}

// GenerateAlphaColName returns an Excel-style column name
// for index n, starting with A, B, C... and continuing
// to AA, AB, AC, etc...
func GenerateAlphaColName(n int, lower bool) string {
	start := 'A'
	if lower {
		start = 'a'
	}

	return genAlphaCol(n, start, 26)
}

func genAlphaCol(n int, start rune, lenAlpha int) string {
	buf := &bytes.Buffer{}
	for ; n >= 0; n = (n / lenAlpha) - 1 {
		buf.WriteRune(rune(n%lenAlpha) + start)
	}

	return Reverse(buf.String())
}

// ParseBool is an expansion of strconv.ParseBool that also
// accepts variants of "yes" and "no" (which are bool
// representations returned by some data sources).
func ParseBool(s string) (bool, error) {
	switch s {
	default:
		b, err := strconv.ParseBool(s)
		if err != nil {
			return b, errz.Err(err)
		}
		return b, nil
	case "1", "yes", "Yes", "YES", "y", "Y", "on", "ON":
		return true, nil
	case "0", "no", "No", "NO", "n", "N", "off", "OFF":
		return false, nil
	}
}

// InSlice returns true if the needle is present in the haystack.
func InSlice(haystack []string, needle string) bool {
	return SliceIndex(haystack, needle) != -1
}

// SliceIndex returns the index of needle in haystack, or -1.
func SliceIndex(haystack []string, needle string) int {
	for i, item := range haystack {
		if item == needle {
			return i
		}
	}
	return -1
}

// FormatFloat formats f. This method exists to provide a standard
// float formatting across the codebase.
func FormatFloat(f float64) string {
	return strconv.FormatFloat(f, 'f', -1, 64)
}

// ByteSized returns a human-readable byte size, e.g. "2.1 MB", "3.0 TB", etc.
// TODO: replace this usage with "github.com/c2h5oh/datasize",
// or maybe https://github.com/docker/go-units/.
func ByteSized(size int64, precision int, sep string) string {
	f := float64(size)
	tpl := "%." + strconv.Itoa(precision) + "f" + sep

	switch {
	case f >= yb:
		return fmt.Sprintf(tpl+"YB", f/yb)
	case f >= zb:
		return fmt.Sprintf(tpl+"ZB", f/zb)
	case f >= eb:
		return fmt.Sprintf(tpl+"EB", f/eb)
	case f >= pb:
		return fmt.Sprintf(tpl+"PB", f/pb)
	case f >= tb:
		return fmt.Sprintf(tpl+"TB", f/tb)
	case f >= gb:
		return fmt.Sprintf(tpl+"GB", f/gb)
	case f >= mb:
		return fmt.Sprintf(tpl+"MB", f/mb)
	case f >= kb:
		return fmt.Sprintf(tpl+"KB", f/kb)
	}
	return fmt.Sprintf(tpl+"B", f)
}

const (
	_          = iota // ignore first value by assigning to blank identifier
	kb float64 = 1 << (10 * iota)
	mb
	gb
	tb
	pb
	eb
	zb
	yb
)

func SprintJSON(value any) string {
	j, err := json.MarshalIndent(value, "", "  ")
	if err != nil {
		panic(err)
	}
	return string(j)
}

// UUID returns a new UUID string.
func UUID() string {
	return uuid.New().String()
}

// Uniq32 returns a UUID-like string that only contains
// alphanumeric chars. The result has length 32.
// The first element is guaranteed to be a letter.
func Uniq32() string {
	return UniqN(32)
}

// Uniq8 returns a UUID-like string that only contains
// alphanumeric chars. The result has length 8.
// The first element is guaranteed to be a letter.
func Uniq8() string {
	// I'm sure there's a more efficient way of doing this, but
	// this is fine for now.
	return UniqN(8)
}

// UniqSuffix returns s with a unique suffix.
func UniqSuffix(s string) string {
	return s + "_" + Uniq8()
}

// UniqPrefix returns s with a unique prefix.
func UniqPrefix(s string) string {
	return Uniq8() + "_" + s
}

const (
	// charsetAlphanumericLower is a set of characters to generate from. Note
	// that ambiguous chars such as "i" or "j" are excluded.
	charsetAlphanumericLower = "abcdefghkrstuvwxyz2345689"

	// charsetAlphaLower is similar to charsetAlphanumericLower, but
	// without numbers.
	charsetAlphaLower = "abcdefghkrstuvwxyz"
)

func stringWithCharset(length int, charset string) string {
	if charset == "" {
		panic("charset has zero length")
	}

	if length <= 0 {
		return ""
	}

	b := make([]byte, length)
	for i := range b {
		b[i] = charset[rand.Intn(len(charset))] //#nosec G404 // Doesn't need to be strongly random
	}

	return string(b)
}

// UniqN returns a uniq string of length n. The first element is
// guaranteed to be a letter.
func UniqN(length int) string {
	switch {
	case length <= 0:
		return ""
	case length == 1:
		return stringWithCharset(1, charsetAlphaLower)
	default:
		return stringWithCharset(1, charsetAlphaLower) + stringWithCharset(length-1, charsetAlphanumericLower)
	}
}

// Plu handles the most common (English language) case of
// pluralization. With arg s being "row(s) col(s)", Plu
// returns "row col" if arg i is 1, otherwise returns "rows cols".
func Plu(s string, i int) string {
	if i == 1 {
		return strings.ReplaceAll(s, "(s)", "")
	}
	return strings.ReplaceAll(s, "(s)", "s")
}

// RepeatJoin returns a string consisting of count copies
// of s separated by sep. For example:
//
//	stringz.RepeatJoin("?", 3, ", ") == "?, ?, ?"
func RepeatJoin(s string, count int, sep string) string {
	if s == "" || count == 0 {
		return ""
	}
	if count == 1 {
		return s
	}

	var b strings.Builder
	b.Grow(len(s)*count + len(sep)*(count-1))
	for i := 0; i < count; i++ {
		b.WriteString(s)
		if i < count-1 {
			b.WriteString(sep)
		}
	}

	return b.String()
}

// Surround returns s prefixed and suffixed with w.
func Surround(s, w string) string {
	sb := strings.Builder{}
	sb.Grow(len(s) + len(w)*2)
	sb.WriteString(w)
	sb.WriteString(s)
	sb.WriteString(w)
	return sb.String()
}

// SurroundSlice returns a new slice with each element
// of a prefixed and suffixed with w, unless a is nil,
// in which case nil is returned.
func SurroundSlice(a []string, w string) []string {
	if a == nil {
		return nil
	}
	if len(a) == 0 {
		return []string{}
	}
	ret := make([]string, len(a))
	sb := strings.Builder{}
	for i := 0; i < len(a); i++ {
		sb.Grow(len(a[i]) + len(w)*2)
		sb.WriteString(w)
		sb.WriteString(a[i])
		sb.WriteString(w)
		ret[i] = sb.String()
		sb.Reset()
	}

	return ret
}

// PrefixSlice returns a new slice with each element
// of a prefixed with prefix, unless a is nil, in which
// case nil is returned.
func PrefixSlice(a []string, prefix string) []string {
	if a == nil {
		return nil
	}
	if len(a) == 0 {
		return []string{}
	}
	ret := make([]string, len(a))
	sb := strings.Builder{}
	for i := 0; i < len(a); i++ {
		sb.Grow(len(a[i]) + len(prefix))
		sb.WriteString(prefix)
		sb.WriteString(a[i])
		ret[i] = sb.String()
		sb.Reset()
	}

	return ret
}

// SuffixSlice returns a new slice containing each element
// of a with suffix w. If a is nil, nil is returned.
func SuffixSlice(a []string, w string) []string {
	if a == nil {
		return nil
	}
	if len(a) == 0 {
		return []string{}
	}
	for i := range a {
		a[i] += w
	}
	return a
}

// UniqTableName returns a new lower-case table name based on
// tbl, with a unique suffix, and a maximum length of 63. This
// value of 63 is chosen because it's less than the maximum table name
// length for Postgres, SQL Server, SQLite and MySQL.
func UniqTableName(tbl string) string {
	const maxLength = 63
	tbl = strings.TrimSpace(tbl)
	tbl = strings.ToLower(tbl)
	if tbl == "" {
		tbl = "tbl"
	}

	suffix := "__" + Uniq8()
	if len(tbl) > maxLength-len(suffix) {
		tbl = tbl[0 : maxLength-len(suffix)]
	}
	tbl += suffix

	// paranoid sanitization
	tbl = strings.ReplaceAll(tbl, "@", "_")
	tbl = strings.ReplaceAll(tbl, "/", "_")

	return tbl
}

// SanitizeAlphaNumeric replaces any non-alphanumeric
// runes of s with r (which is typically underscore).
//
//	a#2%3.4_ --> a_2_3_4_
func SanitizeAlphaNumeric(s string, r rune) string {
	runes := []rune(s)

	for i, v := range runes {
		switch {
		case v == r, unicode.IsLetter(v), unicode.IsNumber(v):
		default:
			runes[i] = r
		}
	}

	return string(runes)
}

// LineCount returns the number of lines in r. If skipEmpty is
// true, empty lines are skipped (a whitespace-only line is not
// considered empty). If r is nil or any error occurs, -1 is returned.
func LineCount(r io.Reader, skipEmpty bool) int {
	if r == nil {
		return -1
	}

	sc := bufio.NewScanner(r)
	var i int

	if skipEmpty {
		for sc.Scan() {
			if len(sc.Bytes()) > 0 {
				i++
			}
		}

		if sc.Err() != nil {
			return -1
		}

		return i
	}

	for i = 0; sc.Scan(); i++ { //nolint:revive
		// no-op
	}

	return i
}

// TrimLen returns s but with a maximum length of maxLen.
func TrimLen(s string, maxLen int) string {
	if len(s) <= maxLen {
		return s
	}

	return s[:maxLen]
}

// DoubleQuote double-quotes (and escapes) s.
//
//	hello "world"  -->  "hello ""world"""
func DoubleQuote(s string) string {
	const q = '"'
	sb := strings.Builder{}
	sb.WriteRune(q)
	for _, r := range s {
		if r == q {
			sb.WriteRune(q)
		}
		sb.WriteRune(r)
	}
	sb.WriteRune(q)
	return sb.String()
}

// BacktickQuote backtick-quotes (and escapes) s.
//
//	hello `world`  --> `hello ``world```
func BacktickQuote(s string) string {
	const q = '`'
	sb := strings.Builder{}
	sb.WriteRune(q)
	for _, r := range s {
		if r == q {
			sb.WriteRune(q)
		}
		sb.WriteRune(r)
	}
	sb.WriteRune(q)
	return sb.String()
}

// SingleQuote single-quotes (and escapes) s.
//
//	jessie's girl  -->  'jessie''s girl'
func SingleQuote(s string) string {
	const q = '\''
	sb := strings.Builder{}
	sb.WriteRune(q)
	for _, r := range s {
		if r == q {
			sb.WriteRune(q)
		}
		sb.WriteRune(r)
	}
	sb.WriteRune(q)
	return sb.String()
}

// Type returns the printed type of v.
func Type(v any) string {
	return fmt.Sprintf("%T", v)
}

var identRegex = regexp.MustCompile(`\A[a-zA-Z][a-zA-Z0-9_]*$`)

// ValidIdent returns an error if s is not a valid identifier.
// And identifier must start with a letter, and may contain letters,
// numbers, and underscore.
func ValidIdent(s string) error {
	if identRegex.Match([]byte(s)) {
		return nil
	}

	return errz.Errorf("invalid identifier: %s", s)
}

// Strings returns a []string for a. If a is empty or nil,
// an empty slice is returned. A nil element is treated as empty string.
func Strings[E any](a []E) []string {
	if len(a) == 0 {
		return []string{}
	}

	s := make([]string, len(a))
	for i := range a {
		switch v := any(a[i]).(type) {
		case nil:
			// nil is treated as empty string
		case string:
			s[i] = v
		case fmt.Stringer:
			s[i] = v.String()
		default:
			s[i] = fmt.Sprintf("%v", v)
		}
	}

	return s
}

// StringsD works like Strings, but it first dereferences
// every element of a. Thus if a is []any{*string, *int}, it
// is treated as if it were []any{string, int}.
func StringsD[E any](a []E) []string {
	if len(a) == 0 {
		return []string{}
	}

	s := make([]string, len(a))
	for i := range a {
		switch v := Val(a[i]).(type) {
		case nil:
			// nil is treated as empty string
		case string:
			s[i] = v
		case fmt.Stringer:
			s[i] = v.String()
		default:
			s[i] = fmt.Sprintf("%v", v)
		}
	}

	return s
}

// Val returns the fully dereferenced value of i. If i
// is nil, nil is returned. If i has type *(*string),
// Val(i) returns string.
//
// TODO: Should Val be renamed to Deref?
func Val(i any) any {
	if i == nil {
		return nil
	}

	v := reflect.ValueOf(i)
	for {
		if !v.IsValid() {
			return nil
		}

		switch v.Kind() { //nolint:exhaustive
		default:
			return v.Interface()
		case reflect.Ptr, reflect.Interface:
			if v.IsNil() {
				return nil
			}
			v = v.Elem()
			// Loop again
			continue
		}
	}
}

// VisitLines visits the lines of s, returning a new string built from
// applying fn to each line.
func VisitLines(s string, fn func(i int, line string) string) string {
	var sb strings.Builder

	sc := bufio.NewScanner(strings.NewReader(s))
	var line string
	for i := 0; sc.Scan(); i++ {
		line = sc.Text()
		line = fn(i, line)
		if i > 0 {
			sb.WriteRune('\n')
		}
		sb.WriteString(line)
	}

	return sb.String()
}

// IndentLines returns a new string built from indenting each line of s.
func IndentLines(s, indent string) string {
	return VisitLines(s, func(_ int, line string) string {
		return indent + line
	})
}

// HasAnyPrefix returns true if s has any of the prefixes.
func HasAnyPrefix(s string, prefixes ...string) bool {
	for _, prefix := range prefixes {
		if strings.HasPrefix(s, prefix) {
			return true
		}
	}
	return false
}

// FilterPrefix returns a new slice containing each element
// of a that has prefix.
func FilterPrefix(prefix string, a ...string) []string {
	return lo.Filter(a, func(item string, index int) bool {
		return strings.HasPrefix(item, prefix)
	})
}

<<<<<<< HEAD
// QueryParamKeys returns the keys of a URL query. This function
// exists because url.ParseQuery returns a url.Values, which is a
// map type, and the keys don't preserve order.
func QueryParamKeys(query string) (keys []string, err error) {
	// Code is adapted from url.ParseQuery.
	for query != "" {
		var key string
		key, query, _ = strings.Cut(query, "&")
		if strings.Contains(key, ";") {
			err = errz.Errorf("invalid semicolon separator in query")
			continue
		}
		if key == "" {
			continue
		}
		key, _, _ = strings.Cut(key, "=")
		key, err1 := url.QueryUnescape(key)
		if err1 != nil {
			if err == nil {
				err = errz.Err(err1)
			}
			continue
		}

		keys = append(keys, key)
	}
	return keys, err
}

// RenameQueryParamKey renames all instances of oldKey in query
// to newKey, where query is a URL query string.
func RenameQueryParamKey(query, oldKey, newKey string) string {
	if query == "" {
		return ""
	}

	parts := strings.Split(query, "&")
	for i, part := range parts {
		if part == oldKey {
			parts[i] = newKey
			continue
		}

		if strings.HasPrefix(part, oldKey+"=") {
			parts[i] = strings.Replace(part, oldKey, newKey, 1)
		}
	}

	return strings.Join(parts, "&")
}

=======
>>>>>>> a21f3f3c
// ElementsHavingPrefix returns the elements of a that have prefix.
func ElementsHavingPrefix(a []string, prefix string) []string {
	return lo.Filter(a, func(item string, index int) bool {
		return strings.HasPrefix(item, prefix)
	})
<<<<<<< HEAD
}

// URLStripQuery strips the query params from u.
func URLStripQuery(u url.URL) string {
	u.RawQuery = ""
	return u.String()
=======
>>>>>>> a21f3f3c
}<|MERGE_RESOLUTION|>--- conflicted
+++ resolved
@@ -9,7 +9,6 @@
 	"fmt"
 	"io"
 	"math/rand"
-	"net/url"
 	"reflect"
 	"regexp"
 	"strconv"
@@ -614,72 +613,9 @@
 	})
 }
 
-<<<<<<< HEAD
-// QueryParamKeys returns the keys of a URL query. This function
-// exists because url.ParseQuery returns a url.Values, which is a
-// map type, and the keys don't preserve order.
-func QueryParamKeys(query string) (keys []string, err error) {
-	// Code is adapted from url.ParseQuery.
-	for query != "" {
-		var key string
-		key, query, _ = strings.Cut(query, "&")
-		if strings.Contains(key, ";") {
-			err = errz.Errorf("invalid semicolon separator in query")
-			continue
-		}
-		if key == "" {
-			continue
-		}
-		key, _, _ = strings.Cut(key, "=")
-		key, err1 := url.QueryUnescape(key)
-		if err1 != nil {
-			if err == nil {
-				err = errz.Err(err1)
-			}
-			continue
-		}
-
-		keys = append(keys, key)
-	}
-	return keys, err
-}
-
-// RenameQueryParamKey renames all instances of oldKey in query
-// to newKey, where query is a URL query string.
-func RenameQueryParamKey(query, oldKey, newKey string) string {
-	if query == "" {
-		return ""
-	}
-
-	parts := strings.Split(query, "&")
-	for i, part := range parts {
-		if part == oldKey {
-			parts[i] = newKey
-			continue
-		}
-
-		if strings.HasPrefix(part, oldKey+"=") {
-			parts[i] = strings.Replace(part, oldKey, newKey, 1)
-		}
-	}
-
-	return strings.Join(parts, "&")
-}
-
-=======
->>>>>>> a21f3f3c
 // ElementsHavingPrefix returns the elements of a that have prefix.
 func ElementsHavingPrefix(a []string, prefix string) []string {
 	return lo.Filter(a, func(item string, index int) bool {
 		return strings.HasPrefix(item, prefix)
 	})
-<<<<<<< HEAD
-}
-
-// URLStripQuery strips the query params from u.
-func URLStripQuery(u url.URL) string {
-	u.RawQuery = ""
-	return u.String()
-=======
->>>>>>> a21f3f3c
 }